# Map to determine the correct scheme based on X-Forwarded-Proto header
map $http_x_forwarded_proto $forwarded_scheme {
    default $scheme;
    https https;
    http http;
}

upstream django {
    server localhost:8000;
}

server {
    listen 80 default_server;
    server_name localhost;

    # Add timeout settings
    proxy_connect_timeout 300s;
    proxy_send_timeout 300s;
    proxy_read_timeout 300s;
    send_timeout 300s;

    location = /favicon.ico { access_log off; log_not_found off; }

    # Serve static files
    location /static/ {
        alias /app/newsloom/static/;
        expires 30d;
        add_header Cache-Control "public, no-transform";
    }

<<<<<<< HEAD

    location / {
        root /app/dist;  
        try_files $uri /index.html;  
    }

=======
    # Serve media files
>>>>>>> fd04c7ea
    location /media/ {
        alias /app/newsloom/media/;
        expires 30d;
        add_header Cache-Control "public, no-transform";
    }

    # WebSocket connections (supports both WS and WSS)
    location /ws/ {
        proxy_pass http://django;
        proxy_http_version 1.1;
        proxy_set_header Upgrade $http_upgrade;
        proxy_set_header Connection "Upgrade";
        proxy_set_header Host $host;
        proxy_set_header X-Real-IP $remote_addr;
        proxy_set_header X-Forwarded-For $proxy_add_x_forwarded_for;
        proxy_set_header X-Forwarded-Proto $forwarded_scheme;
        proxy_read_timeout 86400;
    }

<<<<<<< HEAD
    location /api/ {
    proxy_pass http://127.0.0.1:8000; 
    proxy_set_header Host $host; 
    proxy_set_header X-Real-IP $remote_addr; 
    proxy_set_header X-Forwarded-For $proxy_add_x_forwarded_for;
    proxy_set_header X-Forwarded-Proto $scheme; 
}

=======
    # API endpoints
    location /api/ {
        proxy_pass http://django;
        proxy_set_header Host $host;
        proxy_set_header X-Real-IP $remote_addr;
        proxy_set_header X-Forwarded-For $proxy_add_x_forwarded_for;
        proxy_set_header X-Forwarded-Proto $forwarded_scheme;
        proxy_redirect off;
    }

    # Admin interface
    location /admin/ {
        proxy_pass http://django;
        proxy_set_header Host $host;
        proxy_set_header X-Real-IP $remote_addr;
        proxy_set_header X-Forwarded-For $proxy_add_x_forwarded_for;
        proxy_set_header X-Forwarded-Proto $forwarded_scheme;
        proxy_redirect off;
    }

    # Default location - serve frontend files
    location / {
        root /app/dist;
        try_files $uri $uri/ /index.html;
        expires 30d;
        add_header Cache-Control "public, no-transform";
    }
>>>>>>> fd04c7ea
}
<|MERGE_RESOLUTION|>--- conflicted
+++ resolved
@@ -1,98 +1,78 @@
-# Map to determine the correct scheme based on X-Forwarded-Proto header
-map $http_x_forwarded_proto $forwarded_scheme {
-    default $scheme;
-    https https;
-    http http;
-}
-
-upstream django {
-    server localhost:8000;
-}
-
-server {
-    listen 80 default_server;
-    server_name localhost;
-
-    # Add timeout settings
-    proxy_connect_timeout 300s;
-    proxy_send_timeout 300s;
-    proxy_read_timeout 300s;
-    send_timeout 300s;
-
-    location = /favicon.ico { access_log off; log_not_found off; }
-
-    # Serve static files
-    location /static/ {
-        alias /app/newsloom/static/;
-        expires 30d;
-        add_header Cache-Control "public, no-transform";
-    }
-
-<<<<<<< HEAD
-
-    location / {
-        root /app/dist;  
-        try_files $uri /index.html;  
-    }
-
-=======
-    # Serve media files
->>>>>>> fd04c7ea
-    location /media/ {
-        alias /app/newsloom/media/;
-        expires 30d;
-        add_header Cache-Control "public, no-transform";
-    }
-
-    # WebSocket connections (supports both WS and WSS)
-    location /ws/ {
-        proxy_pass http://django;
-        proxy_http_version 1.1;
-        proxy_set_header Upgrade $http_upgrade;
-        proxy_set_header Connection "Upgrade";
-        proxy_set_header Host $host;
-        proxy_set_header X-Real-IP $remote_addr;
-        proxy_set_header X-Forwarded-For $proxy_add_x_forwarded_for;
-        proxy_set_header X-Forwarded-Proto $forwarded_scheme;
-        proxy_read_timeout 86400;
-    }
-
-<<<<<<< HEAD
-    location /api/ {
-    proxy_pass http://127.0.0.1:8000; 
-    proxy_set_header Host $host; 
-    proxy_set_header X-Real-IP $remote_addr; 
-    proxy_set_header X-Forwarded-For $proxy_add_x_forwarded_for;
-    proxy_set_header X-Forwarded-Proto $scheme; 
-}
-
-=======
-    # API endpoints
-    location /api/ {
-        proxy_pass http://django;
-        proxy_set_header Host $host;
-        proxy_set_header X-Real-IP $remote_addr;
-        proxy_set_header X-Forwarded-For $proxy_add_x_forwarded_for;
-        proxy_set_header X-Forwarded-Proto $forwarded_scheme;
-        proxy_redirect off;
-    }
-
-    # Admin interface
-    location /admin/ {
-        proxy_pass http://django;
-        proxy_set_header Host $host;
-        proxy_set_header X-Real-IP $remote_addr;
-        proxy_set_header X-Forwarded-For $proxy_add_x_forwarded_for;
-        proxy_set_header X-Forwarded-Proto $forwarded_scheme;
-        proxy_redirect off;
-    }
-
-    # Default location - serve frontend files
-    location / {
-        root /app/dist;
-        try_files $uri $uri/ /index.html;
-        expires 30d;
-        add_header Cache-Control "public, no-transform";
-    }
->>>>>>> fd04c7ea
-}
+# Map to determine the correct scheme based on X-Forwarded-Proto header
+map $http_x_forwarded_proto $forwarded_scheme {
+    default $scheme;
+    https https;
+    http http;
+}
+
+upstream django {
+    server localhost:8000;
+}
+
+server {
+    listen 80 default_server;
+    server_name localhost;
+
+    # Add timeout settings
+    proxy_connect_timeout 300s;
+    proxy_send_timeout 300s;
+    proxy_read_timeout 300s;
+    send_timeout 300s;
+
+    location = /favicon.ico { access_log off; log_not_found off; }
+
+    # Serve static files
+    location /static/ {
+        alias /app/newsloom/static/;
+        expires 30d;
+        add_header Cache-Control "public, no-transform";
+    }
+
+    # Serve media files
+    location /media/ {
+        alias /app/newsloom/media/;
+        expires 30d;
+        add_header Cache-Control "public, no-transform";
+    }
+
+    # WebSocket connections (supports both WS and WSS)
+    location /ws/ {
+        proxy_pass http://django;
+        proxy_http_version 1.1;
+        proxy_set_header Upgrade $http_upgrade;
+        proxy_set_header Connection "Upgrade";
+        proxy_set_header Host $host;
+        proxy_set_header X-Real-IP $remote_addr;
+        proxy_set_header X-Forwarded-For $proxy_add_x_forwarded_for;
+        proxy_set_header X-Forwarded-Proto $forwarded_scheme;
+        proxy_read_timeout 86400;
+    }
+
+    # API endpoints
+    location /api/ {
+        proxy_pass http://django;
+        proxy_set_header Host $host;
+        proxy_set_header X-Real-IP $remote_addr;
+        proxy_set_header X-Forwarded-For $proxy_add_x_forwarded_for;
+        proxy_set_header X-Forwarded-Proto $forwarded_scheme;
+        proxy_redirect off;
+    }
+
+    # Admin interface
+    location /admin/ {
+        proxy_pass http://django;
+        proxy_set_header Host $host;
+        proxy_set_header X-Real-IP $remote_addr;
+        proxy_set_header X-Forwarded-For $proxy_add_x_forwarded_for;
+        proxy_set_header X-Forwarded-Proto $forwarded_scheme;
+        proxy_redirect off;
+    }
+
+    # Default location - serve frontend files
+    location / {
+        root /app/dist;
+        try_files $uri $uri/ /index.html;
+        expires 30d;
+        add_header Cache-Control "public, no-transform";
+    }
+}