--- conflicted
+++ resolved
@@ -200,16 +200,14 @@
             if not chat:
                 chat = Chat.objects.create(user=request.user)
 
-<<<<<<< HEAD
             client = AnthropicBedrock(
                 aws_access_key=settings.BEDROCK_AWS_ACCESS_KEY_ID,
                 aws_secret_key=settings.BEDROCK_AWS_SECRET_ACCESS_KEY,
                 aws_region=settings.BEDROCK_AWS_REGION,
             )
 
-=======
             # Process message using MessageProcessor's core logic
->>>>>>> 072ed1df
+
             message_logger.info(f"Processing message for chat {chat.id}")
 
             try:
