--- conflicted
+++ resolved
@@ -252,16 +252,7 @@
     serializer_class = StreamSerializer
     permission_classes = [permissions.IsAuthenticated]
 
-<<<<<<< HEAD
     @extend_schema(responses=StatusWithResultResponseSerializer)
-=======
-    def list(self, request, *args, **kwargs):
-        response = super().list(request, *args, **kwargs)
-        # Add configuration examples to the response
-        response.data["configuration_examples"] = TASK_CONFIG_EXAMPLES
-        return response
-
->>>>>>> 9f872756
     @action(detail=True, methods=["post"])
     def execute(self, request, pk=None):
         stream = self.get_object()
