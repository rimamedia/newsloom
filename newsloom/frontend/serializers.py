from agents.models import Agent
from chat.models import Chat, ChatMessage
from django.contrib.auth import authenticate, get_user_model
from django.contrib.auth.models import User
from mediamanager.models import Examples, Media
from rest_framework import serializers
from sources.models import Doc, News, Source
from streams.models import (
    Stream,
    StreamExecutionStats,
    StreamLog,
    TelegramDocPublishLog,
    TelegramPublishLog,
)
from streams.tasks import TASK_CONFIG_EXAMPLES


class RegisterSerializer(serializers.ModelSerializer):
    password = serializers.CharField(write_only=True)

    class Meta:
        """Meta configuration for RegisterSerializer."""

        model = get_user_model()
        fields = ("id", "username", "password", "email", "first_name", "last_name")
        extra_kwargs = {"password": {"write_only": True}, "email": {"required": True}}

    def create(self, validated_data):
        user = get_user_model().objects.create_user(
            username=validated_data["username"],
            email=validated_data["email"],
            password=validated_data["password"],
            first_name=validated_data.get("first_name", ""),
            last_name=validated_data.get("last_name", ""),
        )
        return user


class LoginSerializer(serializers.Serializer):
    username = serializers.CharField()
    password = serializers.CharField(write_only=True)

    def validate(self, data):
        user = authenticate(**data)
        if user and user.is_active:
            return user
        raise serializers.ValidationError("Incorrect Credentials")


class UserSerializer(serializers.ModelSerializer):
    class Meta:
        """Meta configuration for UserSerializer."""

        model = User
        fields = ["id", "username", "email", "first_name", "last_name"]
        read_only_fields = ["email"]


class ChatMessageSerializer(serializers.ModelSerializer):
    user = UserSerializer(read_only=True)

    class Meta:
        """Meta configuration for ChatMessageSerializer."""

        model = ChatMessage
        fields = ["id", "chat", "user", "message", "response", "timestamp"]
        read_only_fields = ["user", "timestamp"]


class ChatSerializer(serializers.ModelSerializer):
    messages = ChatMessageSerializer(many=True, read_only=True)
    user = UserSerializer(read_only=True)

    class Meta:
        """Meta configuration for ChatSerializer."""

        model = Chat
        fields = ["id", "user", "title", "created_at", "updated_at", "messages"]
        read_only_fields = ["user", "created_at", "updated_at"]


class SourceSerializer(serializers.ModelSerializer):
    class Meta:
        """Meta configuration for SourceSerializer."""

        model = Source
        fields = ["id", "name", "link", "type", "created_at", "updated_at"]
        read_only_fields = ["created_at", "updated_at"]


class ExamplesSerializer(serializers.ModelSerializer):
    class Meta:
        """Meta configuration for ExamplesSerializer."""

        model = Examples
        fields = ["id", "media", "text", "created_at", "updated_at"]
        read_only_fields = ["created_at", "updated_at"]


class MediaSerializer(serializers.ModelSerializer):
    examples = ExamplesSerializer(many=True, read_only=True)
    sources = SourceSerializer(many=True, read_only=True)

    class Meta:
        """Meta configuration for MediaSerializer."""

        model = Media
        fields = ["id", "name", "sources", "examples", "created_at", "updated_at"]
        read_only_fields = ["created_at", "updated_at"]


class StreamSerializer(serializers.ModelSerializer):
    """Serializer for Stream model with source and media update capabilities."""

    source = SourceSerializer(read_only=True)
    media = MediaSerializer(read_only=True)
<<<<<<< HEAD
    configuration_examples = serializers.SerializerMethodField(read_only=True)
=======
    source_id = serializers.PrimaryKeyRelatedField(
        queryset=Source.objects.all(),
        source="source",
        required=False,
        allow_null=True,
        write_only=True,
    )
    media_id = serializers.PrimaryKeyRelatedField(
        queryset=Media.objects.all(),
        source="media",
        required=False,
        allow_null=True,
        write_only=True,
    )
>>>>>>> 4bbc3209

    class Meta:
        """Meta configuration for StreamSerializer."""

        model = Stream
        fields = [
            "id",
            "name",
            "stream_type",
            "source",
            "media",
            "source_id",
            "media_id",
            "frequency",
            "configuration",
            "status",
            "last_run",
            "next_run",
            "created_at",
            "updated_at",
            "version",
            "configuration_examples",
        ]
        read_only_fields = ["created_at", "updated_at", "last_run", "next_run"]

    def get_configuration_examples(self, obj):
        return TASK_CONFIG_EXAMPLES


class StreamLogSerializer(serializers.ModelSerializer):
    class Meta:
        """Meta configuration for StreamLogSerializer."""

        model = StreamLog
        fields = [
            "id",
            "stream",
            "status",
            "started_at",
            "completed_at",
            "error_message",
            "result",
        ]


class StreamExecutionStatsSerializer(serializers.ModelSerializer):
    class Meta:
        """Meta configuration for StreamExecutionStatsSerializer."""

        model = StreamExecutionStats
        fields = [
            "id",
            "execution_start",
            "execution_end",
            "streams_attempted",
            "streams_succeeded",
            "streams_failed",
            "total_execution_time",
        ]


class TelegramPublishLogSerializer(serializers.ModelSerializer):
    class Meta:
        """Meta configuration for TelegramPublishLogSerializer."""

        model = TelegramPublishLog
        fields = ["id", "news", "media", "published_at"]


class TelegramDocPublishLogSerializer(serializers.ModelSerializer):
    class Meta:
        """Meta configuration for TelegramDocPublishLogSerializer."""

        model = TelegramDocPublishLog
        fields = ["id", "doc", "media", "published_at"]


class NewsSerializer(serializers.ModelSerializer):
    source = SourceSerializer(read_only=True)

    class Meta:
        """Meta configuration for NewsSerializer."""

        model = News
        fields = [
            "id",
            "source",
            "link",
            "title",
            "text",
            "created_at",
            "published_at",
            "updated_at",
        ]
        read_only_fields = ["created_at", "updated_at"]


class DocSerializer(serializers.ModelSerializer):
    media = MediaSerializer(read_only=True)

    class Meta:
        """Meta configuration for DocSerializer."""

        model = Doc
        fields = [
            "id",
            "media",
            "link",
            "google_doc_link",
            "title",
            "text",
            "status",
            "created_at",
            "published_at",
            "updated_at",
        ]
        read_only_fields = ["created_at", "updated_at"]


class AgentSerializer(serializers.ModelSerializer):
    class Meta:
        """Meta configuration for AgentSerializer."""

        model = Agent
        fields = [
            "id",
            "name",
            "description",
            "provider",
            "system_prompt",
            "user_prompt_template",
            "is_active",
            "created_at",
            "updated_at",
        ]
        read_only_fields = ["created_at", "updated_at"]

    def validate_user_prompt_template(self, value):
        if "{news}" not in value:
            raise serializers.ValidationError(
                "Prompt template must contain {news} placeholder"
            )
        return value


class NewsCreateSerializer(serializers.ModelSerializer):
    source = serializers.PrimaryKeyRelatedField(queryset=Source.objects.all())
    
    class Meta:
        """Meta configuration for NewsCreateSerializer."""
        model = News
        fields = [
            "id",
            "source",
            "link",
            "title",
            "text",
            "created_at",
            "published_at",
            "updated_at",
        ]
        read_only_fields = ["created_at", "updated_at"]


class SourceIdSerializer(serializers.Serializer):
    source_ids = serializers.ListSerializer(child=serializers.PrimaryKeyRelatedField(queryset=Source.objects.all()))


class StatusResponseSerializer(serializers.Serializer):
    status = serializers.CharField()


class StatusWithResultResponseSerializer(StatusResponseSerializer):
    result = serializers.JSONField()


class ChatMessageRequestSerializer(serializers.Serializer):
    message = serializers.CharField()
    chat_id = serializers.PrimaryKeyRelatedField(queryset=Chat.objects.all(), required=False)


class ChatMessageResponseSerializer(serializers.Serializer):
    message = serializers.CharField()
    chat_id = serializers.PrimaryKeyRelatedField(queryset=Chat.objects.all(), required=False)
    response = serializers.CharField()
    timestamp = serializers.DateTimeField(required=False)<|MERGE_RESOLUTION|>--- conflicted
+++ resolved
@@ -114,9 +114,9 @@
 
     source = SourceSerializer(read_only=True)
     media = MediaSerializer(read_only=True)
-<<<<<<< HEAD
+
     configuration_examples = serializers.SerializerMethodField(read_only=True)
-=======
+
     source_id = serializers.PrimaryKeyRelatedField(
         queryset=Source.objects.all(),
         source="source",
@@ -131,7 +131,6 @@
         allow_null=True,
         write_only=True,
     )
->>>>>>> 4bbc3209
 
     class Meta:
         """Meta configuration for StreamSerializer."""
